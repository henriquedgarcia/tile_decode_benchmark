--- conflicted
+++ resolved
@@ -202,12 +202,6 @@
                         continue
                     for self.state.tile in self.state.tiles_list:
                         if deep == 4:
-<<<<<<< HEAD
-=======
-                            if self.role.name == 'COMPRESS' \
-                                    and self.state.compressed_file.exists():
-                                continue
->>>>>>> 6869a35b
                             count += 1
                             yield count
                             continue
