--- conflicted
+++ resolved
@@ -1,3 +1,4 @@
+import collections
 import json
 import os
 import subprocess
@@ -402,15 +403,6 @@
         self.error_df['video'].append(video_file)
         self.error_df['msg'].append(msg)
 
-<<<<<<< HEAD
-    def save_report(self, savepath=None):
-        if savepath is None:
-            savepath = (f"{self.state.project}/check_dectime"
-                        f"/{self.role.name}.log")
-            os.makedirs(f"{self.state.project}/check_dectime", exist_ok=True)
-        print(f'Saving {savepath}')
-        self.error_df.to_csv(savepath)
-=======
     def menu(self) -> None:
         c = None
         while c not in ['0', '1', '2', '3', '4']:
@@ -427,5 +419,4 @@
         folder = f"{self.state.project}/check_dectime/"
         filename = f'{folder}/{self.role.name}.log'
         os.makedirs(folder, exist_ok=True)
-        self.error_df.to_csv(filename)
->>>>>>> ad6cbae7
+        self.error_df.to_csv(filename)